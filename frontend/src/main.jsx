import { StrictMode } from 'react'
import { createRoot } from 'react-dom/client'
import { BrowserRouter, Routes, Route } from 'react-router-dom'
import './index.css'
<<<<<<< HEAD
import App from './App.jsx'
=======
import AgentDashboard from './AgentDashboard.jsx'
>>>>>>> de508c62
import McLarenDashboard from './McLarenDashboard.jsx'

// Switch between dashboards by commenting/uncommenting:
createRoot(document.getElementById('root')).render(
  <StrictMode>
<<<<<<< HEAD
    <McLarenDashboard />
    {/* <App /> */}
=======
    <BrowserRouter>
      <Routes>
        <Route path="/" element={<AgentDashboard />} />
        <Route path="/monitor" element={<McLarenDashboard />} />
      </Routes>
    </BrowserRouter>
>>>>>>> de508c62
  </StrictMode>,
)<|MERGE_RESOLUTION|>--- conflicted
+++ resolved
@@ -2,26 +2,16 @@
 import { createRoot } from 'react-dom/client'
 import { BrowserRouter, Routes, Route } from 'react-router-dom'
 import './index.css'
-<<<<<<< HEAD
-import App from './App.jsx'
-=======
 import AgentDashboard from './AgentDashboard.jsx'
->>>>>>> de508c62
 import McLarenDashboard from './McLarenDashboard.jsx'
 
-// Switch between dashboards by commenting/uncommenting:
 createRoot(document.getElementById('root')).render(
   <StrictMode>
-<<<<<<< HEAD
-    <McLarenDashboard />
-    {/* <App /> */}
-=======
     <BrowserRouter>
       <Routes>
         <Route path="/" element={<AgentDashboard />} />
         <Route path="/monitor" element={<McLarenDashboard />} />
       </Routes>
     </BrowserRouter>
->>>>>>> de508c62
   </StrictMode>,
 )